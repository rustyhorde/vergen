[package]
authors = ["Jason Ozias <jason.g.ozias@gmail.com>"]
categories = ["development-tools", "development-tools::build-utils"]
description = "Generate 'cargo:rustc-env' instructions via 'build.rs' for use in your code via the 'env!' macro"
documentation = "https://docs.rs/vergen"
edition = "2021"
homepage = "https://github.com/rustyhorde/vergen"
keywords = ["cargo", "instructions", "build", "tool"]
license = "MIT OR Apache-2.0"
name = "vergen"
readme = "README.md"
repository = "https://github.com/rustyhorde/vergen"
version = "8.2.4"

[package.metadata.cargo-all-features]
denylist = [
    "git",
    "git2",
    "git2-rs",
    "gitcl",
    "gix",
    "gitoxide",
    "rustc_version",
    "sysinfo",
    "time",
    "unstable",
]

[features]
default = []
build = ["time"]
cargo = []
git = []
gitcl = ["time"]
git2 = ["time", "git2-rs"]
gitoxide = ["time", "gix"]
rustc = ["rustc_version"]
unstable = []
si = ["sysinfo"]

[dependencies]
anyhow = "1.0.72"
<<<<<<< HEAD
git2-rs = { version = "0.17.2", package = "git2", optional = true, default-features = false }
gix = { version = "0.53.0", optional = true, default-features = false, features = ["revision", "interrupt"] }
=======
git2-rs = { version = "0.18.0", package = "git2", optional = true, default-features = false }
gix = { version = "0.52.0", optional = true, default-features = false }
>>>>>>> 01a03d31
rustc_version = { version = "0.4.0", optional = true }
sysinfo = { version = "0.29.7", optional = true, default-features = false }
time = { version = "0.3.23", features = [
    "formatting",
    "local-offset",
    "parsing",
], optional = true }

[build-dependencies]
rustversion = "1.0.14"

[dev-dependencies]
gix = { version = "0.53.0", default-features = false, features = [
    "worktree-mutation",
    "blocking-network-client",
] }
lazy_static = "1.4.0"
regex = "1.9.1"
serial_test = "2.0.0"

[package.metadata.docs.rs]
features = ["build", "cargo", "git", "gitcl", "rustc", "si"]
rustdoc-args = ["--cfg", "docsrs"]<|MERGE_RESOLUTION|>--- conflicted
+++ resolved
@@ -40,13 +40,8 @@
 
 [dependencies]
 anyhow = "1.0.72"
-<<<<<<< HEAD
-git2-rs = { version = "0.17.2", package = "git2", optional = true, default-features = false }
+git2-rs = { version = "0.18.0", package = "git2", optional = true, default-features = false }
 gix = { version = "0.53.0", optional = true, default-features = false, features = ["revision", "interrupt"] }
-=======
-git2-rs = { version = "0.18.0", package = "git2", optional = true, default-features = false }
-gix = { version = "0.52.0", optional = true, default-features = false }
->>>>>>> 01a03d31
 rustc_version = { version = "0.4.0", optional = true }
 sysinfo = { version = "0.29.7", optional = true, default-features = false }
 time = { version = "0.3.23", features = [
