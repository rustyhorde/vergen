[package]
authors = ["Jason Ozias <jason.g.ozias@gmail.com>"]
categories = ["development-tools", "development-tools::build-utils"]
description = "Generate 'cargo:rustc-env' instructions via 'build.rs' for use in your code via the env! macro"
documentation = "http://docs.rs/vergen"
edition = "2018"
homepage = "http://github.com/rustyhorde/vergen"
keywords = ["cargo", "instructions", "build", "tool"]
license = "MIT OR Apache-2.0"
name = "vergen"
readme = "README.md"
repository = "https://github.com/rustyhorde/vergen"
version = "7.3.2"

[package.metadata.cargo-all-features]
denylist = ["local_offset","time","git2","rustc_version","sysinfo"]

[features]
default = ["build", "cargo", "git", "rustc", "si"]
build = ["time"]
cargo = []
git = ["time", "git2"]
rustc = ["rustc_version"]
si = ["sysinfo"]
local_offset = ["time/local-offset"]

[dependencies]
anyhow = "1"
cfg-if = "1"
enum-iterator = "1.1.3"
getset = "0.1"
git2 = { version = "0.14", optional = true, default-features = false }
rustc_version = { version = "0.4.0", optional = true }
sysinfo = { version = "0.25.1", optional = true, default-features = false }
thiserror = "1"
time = { version = "0.3.7", optional = true }

[build-dependencies]
anyhow = "1.0.56"
time = { version = "0.3.7", features = ["formatting"] }
rustversion = "1"

[dev-dependencies]
lazy_static = "1"
regex = "1"
<<<<<<< HEAD
serial_test = "0.8"
=======
serial_test = "0"
tempfile = "3"
>>>>>>> 759c3527
<|MERGE_RESOLUTION|>--- conflicted
+++ resolved
@@ -43,9 +43,5 @@
 [dev-dependencies]
 lazy_static = "1"
 regex = "1"
-<<<<<<< HEAD
 serial_test = "0.8"
-=======
-serial_test = "0"
-tempfile = "3"
->>>>>>> 759c3527
+tempfile = "3"