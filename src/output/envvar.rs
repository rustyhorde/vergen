--- conflicted
+++ resolved
@@ -35,13 +35,6 @@
 /// # Example `build.rs`
 ///
 /// ```
-<<<<<<< HEAD
-/// use vergen::{ConstantsFlags, generate_cargo_keys};
-///
-/// fn main() {
-///     generate_cargo_keys(ConstantsFlags::all()).expect("Unable to generate cargo keys!");
-/// }
-=======
 /// # use vergen::{ConstantsFlags, generate_cargo_keys};
 /// #
 /// # fn main() {
@@ -52,30 +45,16 @@
 ///     // Generate the 'cargo:' key output
 ///     generate_cargo_keys(flags).expect("Unable to generate the cargo keys!");
 /// # }
->>>>>>> 43ba4ae1
 /// ```
 pub fn generate_cargo_keys(flags: ConstantsFlags) -> Result<()> {
     let base = super::run_command(Command::new("git").args(&["rev-parse", "--show-toplevel"]));
     let mut git_dir_or_file = PathBuf::from(base);
     git_dir_or_file.push(".git");
-<<<<<<< HEAD
-    gen_cargo_keys(
-        &flags,
-        git_dir_or_file,
-        &mut io::stdout(),
-        &mut io::stderr(),
-    )
-}
-
-fn gen_cargo_keys<P, T, E>(
-    flags: &ConstantsFlags,
-=======
     gen_cargo_keys(flags, git_dir_or_file, &mut io::stdout(), &mut io::stderr())
 }
 
 fn gen_cargo_keys<P, T, E>(
     flags: ConstantsFlags,
->>>>>>> 43ba4ae1
     git_path: P,
     stdout: &mut T,
     stderr: &mut E,
@@ -121,17 +100,10 @@
             let _ = git_file.read_to_string(&mut git_contents)?;
             let dir_vec: Vec<&str> = git_contents.split(": ").collect();
             writeln!(stderr, ".git contents: {}", git_contents)?;
-<<<<<<< HEAD
-            let git_path = dir_vec[1].trim();
-
-            // Echo the HEAD path
-            let git_head_path = PathBuf::from(git_path).join("HEAD");
-=======
             let wt_git_path = dir_vec[1].trim();
 
             // Echo the HEAD path
             let git_head_path = PathBuf::from(wt_git_path).join("HEAD");
->>>>>>> 43ba4ae1
             writeln!(stdout, "cargo:rerun-if-changed={}", git_head_path.display())?;
 
             // Find out what the full path to the .git dir is.
@@ -179,11 +151,7 @@
         let mut buf_stderr = Vec::new();
 
         assert!(gen_cargo_keys(
-<<<<<<< HEAD
-            &ConstantsFlags::all(),
-=======
-            ConstantsFlags::all(),
->>>>>>> 43ba4ae1
+            ConstantsFlags::all(),
             "testdata/gitdir",
             &mut buf_stdout,
             &mut buf_stderr,
@@ -200,11 +168,7 @@
         let mut buf_stderr = Vec::new();
 
         assert!(gen_cargo_keys(
-<<<<<<< HEAD
-            &ConstantsFlags::all(),
-=======
-            ConstantsFlags::all(),
->>>>>>> 43ba4ae1
+            ConstantsFlags::all(),
             "testdata/gitdir2",
             &mut buf_stdout,
             &mut buf_stderr,
@@ -222,11 +186,7 @@
         let mut buf_stderr = Vec::new();
 
         assert!(gen_cargo_keys(
-<<<<<<< HEAD
-            &ConstantsFlags::all(),
-=======
-            ConstantsFlags::all(),
->>>>>>> 43ba4ae1
+            ConstantsFlags::all(),
             "testdata/blahgit",
             &mut buf_stdout,
             &mut buf_stderr,
@@ -244,11 +204,7 @@
         let mut buf_stderr = Vec::new();
 
         assert!(gen_cargo_keys(
-<<<<<<< HEAD
-            &ConstantsFlags::all(),
-=======
-            ConstantsFlags::all(),
->>>>>>> 43ba4ae1
+            ConstantsFlags::all(),
             "testdata/blahgit2",
             &mut buf_stdout,
             &mut buf_stderr,
@@ -267,11 +223,7 @@
         let mut buf_stderr = Vec::new();
 
         assert!(gen_cargo_keys(
-<<<<<<< HEAD
-            &ConstantsFlags::all(),
-=======
-            ConstantsFlags::all(),
->>>>>>> 43ba4ae1
+            ConstantsFlags::all(),
             "testdata/badgit",
             &mut buf_stdout,
             &mut buf_stderr,
@@ -285,11 +237,7 @@
         let mut buf_stderr = Vec::new();
 
         assert!(gen_cargo_keys(
-<<<<<<< HEAD
-            &ConstantsFlags::all(),
-=======
-            ConstantsFlags::all(),
->>>>>>> 43ba4ae1
+            ConstantsFlags::all(),
             "xxxxzzzyyy",
             &mut buf_stdout,
             &mut buf_stderr,
