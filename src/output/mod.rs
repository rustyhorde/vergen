// Copyright (c) 2016, 2018 vergen developers
//
// Licensed under the Apache License, Version 2.0
// <LICENSE-APACHE or http://www.apache.org/licenses/LICENSE-2.0> or the MIT
// license <LICENSE-MIT or http://opensource.org/licenses/MIT>, at your
// option. All files in the project carrying such notice may not be copied,
// modified, or distributed except according to those terms.

//! Output types
use crate::constants::{
    ConstantsFlags, BRANCH_NAME, BUILD_DATE_NAME, BUILD_TIMESTAMP_NAME, COMMIT_DATE_NAME,
    HOST_TRIPLE_NAME, RUSTC_CHANNEL_NAME, RUSTC_SEMVER_NAME, SEMVER_NAME, SEMVER_TAGS_NAME,
    SHA_NAME, SHA_SHORT_NAME, TARGET_TRIPLE_NAME,
};
use chrono::Utc;
use rustc_version::Channel;
use std::{
    collections::HashMap,
    env,
    io::{Read, Write},
    process::{Command, Stdio},
};

pub(crate) mod envvar;

type Result<T> = std::result::Result<T, Box<dyn std::error::Error>>;

pub(crate) fn generate_build_info(flags: &ConstantsFlags) -> Result<HashMap<VergenKey, String>> {
    let mut build_info = HashMap::new();
    let now = Utc::now();

    if flags.contains(ConstantsFlags::BUILD_TIMESTAMP) {
        let _ = build_info.insert(VergenKey::BuildTimestamp, now.to_rfc3339());
    }

    if flags.contains(ConstantsFlags::BUILD_DATE) {
        let _ = build_info.insert(VergenKey::BuildDate, now.format("%Y-%m-%d").to_string());
    }

    if flags.contains(ConstantsFlags::SHA) {
        let mut sha = run_command(Command::new("git").args(&["rev-parse", "HEAD"]));
<<<<<<< HEAD
        let _ = tag_dirty(&mut sha, &flags);
=======
        tag_dirty(&mut sha, flags)?;
>>>>>>> 43ba4ae1
        let _ = build_info.insert(VergenKey::Sha, sha);
    }

    if flags.contains(ConstantsFlags::SHA_SHORT) {
        let mut sha = run_command(Command::new("git").args(&["rev-parse", "--short", "HEAD"]));
<<<<<<< HEAD
        let _ = tag_dirty(&mut sha, &flags);
=======
        tag_dirty(&mut sha, flags)?;
>>>>>>> 43ba4ae1
        let _ = build_info.insert(VergenKey::ShortSha, sha);
    }

    if flags.contains(ConstantsFlags::COMMIT_DATE) {
        let commit_date = run_command(Command::new("git").args(&[
            "log",
            "--pretty=format:'%ad'",
            "-n1",
            "--date=short",
        ]));
        let _ = build_info.insert(
            VergenKey::CommitDate,
            commit_date.trim_matches('\'').to_string(),
        );
    }

    if flags.contains(ConstantsFlags::TARGET_TRIPLE) {
        let target_triple = env::var("TARGET").unwrap_or_else(|_| "UNKNOWN".to_string());
        let _ = build_info.insert(VergenKey::TargetTriple, target_triple);
    }

    if flags.contains(ConstantsFlags::SEMVER) {
        let describe = run_command(Command::new("git").args(&["describe"]));

        let semver = if describe.is_empty() {
            env::var("CARGO_PKG_VERSION")?
        } else {
            describe
        };
        let _ = build_info.insert(VergenKey::Semver, semver);
    } else if flags.contains(ConstantsFlags::SEMVER_FROM_CARGO_PKG) {
        let _ = build_info.insert(VergenKey::Semver, env::var("CARGO_PKG_VERSION")?);
    }

    if flags.contains(ConstantsFlags::SEMVER_LIGHTWEIGHT) {
        let describe = run_command(Command::new("git").args(&["describe", "--tags"]));

        let semver = if describe.is_empty() {
            env::var("CARGO_PKG_VERSION")?
        } else {
            describe
        };
        let _ = build_info.insert(VergenKey::SemverLightweight, semver);
    }

    if flags.intersects(
        ConstantsFlags::RUSTC_SEMVER | ConstantsFlags::RUSTC_CHANNEL | ConstantsFlags::HOST_TRIPLE,
    ) {
        let rustc = rustc_version::version_meta()?;

        if flags.contains(ConstantsFlags::RUSTC_SEMVER) {
            let _ = build_info.insert(VergenKey::RustcSemver, format!("{}", rustc.semver));
        }

        if flags.contains(ConstantsFlags::RUSTC_CHANNEL) {
            let channel = match rustc.channel {
                Channel::Dev => "dev",
                Channel::Nightly => "nightly",
                Channel::Beta => "beta",
                Channel::Stable => "stable",
            }
            .to_string();

            let _ = build_info.insert(VergenKey::RustcChannel, channel);
        }

        if flags.contains(ConstantsFlags::HOST_TRIPLE) {
            let _ = build_info.insert(VergenKey::HostTriple, rustc.host);
        }
    }

    if flags.contains(ConstantsFlags::BRANCH) {
        let branch = run_command(Command::new("git").args(&["rev-parse", "--abbrev-ref", "HEAD"]));
        let _ = build_info.insert(VergenKey::Branch, branch);
    }

    Ok(build_info)
}

<<<<<<< HEAD
fn tag_dirty(sha: &mut String, flags: &ConstantsFlags) -> Result<()> {
=======
fn tag_dirty(sha: &mut String, flags: ConstantsFlags) -> Result<()> {
>>>>>>> 43ba4ae1
    if flags.contains(ConstantsFlags::TAG_DIRTY) {
        let status_proc = Command::new("git")
            .args(&["status"])
            .stdout(Stdio::piped())
            .spawn()?;
        let mut buf = String::new();
        let _ = status_proc.stdout.unwrap().read_to_string(&mut buf)?;

        let grep = Command::new("grep")
            .args(&["Changes not staged\\|Untracked"])
            .stdin(Stdio::piped())
            .stdout(Stdio::piped())
            .spawn()?;
        grep.stdin.unwrap().write_all(buf.as_bytes())?;
        let mut buf2 = String::new();
        let _ = grep.stdout.unwrap().read_to_string(&mut buf2)?;

        if !buf2.is_empty() {
            sha.push_str("-dirty");
        }
    }

    Ok(())
}

pub(crate) fn run_command(command: &mut Command) -> String {
    if let Ok(o) = command.output() {
        if o.status.success() {
            return String::from_utf8_lossy(&o.stdout).trim().to_owned();
        }
    }
    "UNKNOWN".to_owned()
}

/// Build information keys.
#[derive(Clone, Copy, Debug, Hash, Eq, PartialEq)]
pub(crate) enum VergenKey {
    /// The build timestamp. (VERGEN_BUILD_TIMESTAMP)
    BuildTimestamp,
    /// The build date. (VERGEN_BUILD_DATE)
    BuildDate,
    /// The latest commit SHA. (VERGEN_SHA)
    Sha,
    /// The latest commit short SHA. (VERGEN_SHA_SHORT)
    ShortSha,
    /// The commit date. (VERGEN_COMMIT_DATE).
    CommitDate,
    /// The target triple. (VERGEN_TARGET_TRIPLE)
    TargetTriple,
    /// The semver version from the last git tag. (VERGEN_SEMVER)
    Semver,
    /// The semver version from the last git tag, including lightweight.
    /// (VERGEN_SEMVER_LIGHTWEIGHT)
    SemverLightweight,
    /// The version information of the rust compiler. (VERGEN_RUSTC_SEMVER)
    RustcSemver,
    /// The release channel of the rust compiler. (VERGEN_RUSTC_CHANNEL)
    RustcChannel,
    /// The host triple. (VERGEN_HOST_TRIPLE)
    HostTriple,
    /// The current working branch name (VERGEN_BRANCH)
    Branch,
}

impl VergenKey {
    /// Get the name for the given key.
    pub(crate) fn name(self) -> &'static str {
        match self {
            VergenKey::BuildTimestamp => BUILD_TIMESTAMP_NAME,
            VergenKey::BuildDate => BUILD_DATE_NAME,
            VergenKey::Sha => SHA_NAME,
            VergenKey::ShortSha => SHA_SHORT_NAME,
            VergenKey::CommitDate => COMMIT_DATE_NAME,
            VergenKey::TargetTriple => TARGET_TRIPLE_NAME,
            VergenKey::Semver => SEMVER_NAME,
            VergenKey::SemverLightweight => SEMVER_TAGS_NAME,
            VergenKey::RustcSemver => RUSTC_SEMVER_NAME,
            VergenKey::RustcChannel => RUSTC_CHANNEL_NAME,
            VergenKey::HostTriple => HOST_TRIPLE_NAME,
            VergenKey::Branch => BRANCH_NAME,
        }
    }
}

#[cfg(test)]
mod test {
    use super::{
        generate_build_info, run_command, Result,
        VergenKey::{
            self, Branch, BuildDate, BuildTimestamp, CommitDate, HostTriple, RustcChannel,
            RustcSemver, Semver, SemverLightweight, Sha, ShortSha, TargetTriple,
        },
    };
    use crate::constants::ConstantsFlags;
    use std::{collections::HashMap, fs::OpenOptions, process::Command};

    fn check_build_info(build_info: &HashMap<VergenKey, String>) {
        assert!(build_info.get(&Branch).is_some());
        assert!(build_info.get(&BuildDate).is_some());
        assert!(build_info.get(&BuildTimestamp).is_some());
        assert!(build_info.get(&CommitDate).is_some());
        assert!(build_info.get(&HostTriple).is_some());
        assert!(build_info.get(&RustcChannel).is_some());
        assert!(build_info.get(&RustcSemver).is_some());
        assert!(build_info.get(&Semver).is_some());
        assert!(build_info.get(&SemverLightweight).is_some());
        assert!(build_info.get(&Sha).is_some());
        assert!(build_info.get(&ShortSha).is_some());
        assert!(build_info.get(&TargetTriple).is_some());
    }

    #[test]
    fn bad_command_generates_unknown() {
        assert_eq!(run_command(&mut Command::new("zzzyyyxxx")), "UNKNOWN");
    }

    #[test]
    fn build_info_semver() -> Result<()> {
        let mut flags = ConstantsFlags::all();
        flags.toggle(ConstantsFlags::SEMVER_FROM_CARGO_PKG);

<<<<<<< HEAD
        let build_info = generate_build_info(&flags)?;
=======
        let build_info = generate_build_info(flags)?;
>>>>>>> 43ba4ae1
        check_build_info(&build_info);
        Ok(())
    }

    #[test]
    fn build_info_cargo_pkg() -> Result<()> {
        let mut flags = ConstantsFlags::all();
        flags.toggle(ConstantsFlags::SEMVER);

<<<<<<< HEAD
        let build_info = generate_build_info(&flags)?;
=======
        let build_info = generate_build_info(flags)?;
>>>>>>> 43ba4ae1
        check_build_info(&build_info);
        Ok(())
    }

    #[test]
    fn dirty_semver() -> Result<()> {
        let _file = OpenOptions::new()
            .read(true)
            .write(true)
            .create(true)
            .open("blah")?;
        let mut flags = ConstantsFlags::all();
        flags.toggle(ConstantsFlags::SEMVER_FROM_CARGO_PKG);
<<<<<<< HEAD
        let mut build_info = generate_build_info(&flags)?;
=======
        let mut build_info = generate_build_info(flags)?;
>>>>>>> 43ba4ae1

        let _ = Command::new("rm").args(&["blah"]).spawn();

        let sha = build_info.entry(Sha).or_insert_with(String::new);
        assert!(sha.ends_with("-dirty"));
        Ok(())
    }
}<|MERGE_RESOLUTION|>--- conflicted
+++ resolved
@@ -25,7 +25,7 @@
 
 type Result<T> = std::result::Result<T, Box<dyn std::error::Error>>;
 
-pub(crate) fn generate_build_info(flags: &ConstantsFlags) -> Result<HashMap<VergenKey, String>> {
+pub(crate) fn generate_build_info(flags: ConstantsFlags) -> Result<HashMap<VergenKey, String>> {
     let mut build_info = HashMap::new();
     let now = Utc::now();
 
@@ -39,21 +39,13 @@
 
     if flags.contains(ConstantsFlags::SHA) {
         let mut sha = run_command(Command::new("git").args(&["rev-parse", "HEAD"]));
-<<<<<<< HEAD
-        let _ = tag_dirty(&mut sha, &flags);
-=======
         tag_dirty(&mut sha, flags)?;
->>>>>>> 43ba4ae1
         let _ = build_info.insert(VergenKey::Sha, sha);
     }
 
     if flags.contains(ConstantsFlags::SHA_SHORT) {
         let mut sha = run_command(Command::new("git").args(&["rev-parse", "--short", "HEAD"]));
-<<<<<<< HEAD
-        let _ = tag_dirty(&mut sha, &flags);
-=======
         tag_dirty(&mut sha, flags)?;
->>>>>>> 43ba4ae1
         let _ = build_info.insert(VergenKey::ShortSha, sha);
     }
 
@@ -133,11 +125,7 @@
     Ok(build_info)
 }
 
-<<<<<<< HEAD
-fn tag_dirty(sha: &mut String, flags: &ConstantsFlags) -> Result<()> {
-=======
 fn tag_dirty(sha: &mut String, flags: ConstantsFlags) -> Result<()> {
->>>>>>> 43ba4ae1
     if flags.contains(ConstantsFlags::TAG_DIRTY) {
         let status_proc = Command::new("git")
             .args(&["status"])
@@ -259,11 +247,7 @@
         let mut flags = ConstantsFlags::all();
         flags.toggle(ConstantsFlags::SEMVER_FROM_CARGO_PKG);
 
-<<<<<<< HEAD
-        let build_info = generate_build_info(&flags)?;
-=======
         let build_info = generate_build_info(flags)?;
->>>>>>> 43ba4ae1
         check_build_info(&build_info);
         Ok(())
     }
@@ -273,11 +257,7 @@
         let mut flags = ConstantsFlags::all();
         flags.toggle(ConstantsFlags::SEMVER);
 
-<<<<<<< HEAD
-        let build_info = generate_build_info(&flags)?;
-=======
         let build_info = generate_build_info(flags)?;
->>>>>>> 43ba4ae1
         check_build_info(&build_info);
         Ok(())
     }
@@ -291,11 +271,7 @@
             .open("blah")?;
         let mut flags = ConstantsFlags::all();
         flags.toggle(ConstantsFlags::SEMVER_FROM_CARGO_PKG);
-<<<<<<< HEAD
-        let mut build_info = generate_build_info(&flags)?;
-=======
         let mut build_info = generate_build_info(flags)?;
->>>>>>> 43ba4ae1
 
         let _ = Command::new("rm").args(&["blah"]).spawn();
 
